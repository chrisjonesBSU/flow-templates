--- conflicted
+++ resolved
@@ -21,19 +21,11 @@
 def get_parameters():
     ''''''
     parameters = OrderedDict()
-<<<<<<< HEAD
-    parameters["num_mols"] = [30]
-    parameters["lengths"] = [20]
-    parameters["density"] = [1.30]
-    parameters["remove_hydrogens"] = [
-            True,
-=======
     parameters["num_mols"] = [50]
     parameters["lengths"] = [25]
     parameters["density"] = [1.32]
     parameters["remove_hydrogens"] = [
             #True,
->>>>>>> 4b95a8be
             False
     ]
     parameters["remove_charges"] = [
