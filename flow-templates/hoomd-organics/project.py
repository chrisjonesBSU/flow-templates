--- conflicted
+++ resolved
@@ -146,8 +146,6 @@
                 kT=shrink_kT_ramp
         )
 
-<<<<<<< HEAD
-=======
         # Run for a bit at lower density
         sim.run_NVT(n_steps=5e7, kT=job.sp.kT, tau_kt=tau_kT)
 
@@ -168,7 +166,6 @@
                 tau_kt=tau_kT,
                 kT=job.sp.kT
         )
->>>>>>> 4b95a8be
         # Short run at NVT
         sim.run_NVT(n_steps=1e7, kT=job.sp.kT, tau_kt=tau_kT)
         print("Shrinking and compressing finished.")
@@ -178,12 +175,8 @@
                 pressure=job.sp.pressure,
                 n_steps=job.sp.n_steps,
                 tau_kt=tau_kT,
-<<<<<<< HEAD
                 tau_pressure=job.doc.tau_pressure,
                 gamma=job.sp.gamma
-=======
-                tau_pressure=job.doc.tau_pressure
->>>>>>> 4b95a8be
         )
         sim.save_restart_gsd(job.fn("npt-restart.gsd"))
         job.doc.sim_done = True
